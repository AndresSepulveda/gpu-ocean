--- conflicted
+++ resolved
@@ -81,21 +81,10 @@
         self.cl_queue = cl.CommandQueue(self.cl_ctx)
 
         #Get kernels
-<<<<<<< HEAD
         self.u_kernel = Common.get_kernel(self.cl_ctx, "FBL_U_kernel.opencl", block_width, block_height)
         self.v_kernel = Common.get_kernel(self.cl_ctx, "FBL_V_kernel.opencl", block_width, block_height)
         self.eta_kernel = Common.get_kernel(self.cl_ctx, "FBL_eta_kernel.opencl", block_width, block_height)
-                
-=======
-        self.u_kernel = Common.get_kernel(self.cl_ctx, "../../../sim/src/kernels/computeU.cl", block_width, block_height)
-        self.v_kernel = Common.get_kernel(self.cl_ctx, "../../../sim/src/kernels/computeV.cl", block_width, block_height)
-        self.eta_kernel = Common.get_kernel(self.cl_ctx, "../../../sim/src/kernels/computeEta.cl", block_width, block_height)
-        
-        #self.u_kernel = Common.get_kernel(self.cl_ctx, "FBL_U_kernel.opencl", block_width, block_height)
-        #self.v_kernel = Common.get_kernel(self.cl_ctx, "FBL_V_kernel.opencl", block_width, block_height)
-        #self.eta_kernel = Common.get_kernel(self.cl_ctx, "FBL_eta_kernel.opencl", block_width, block_height)
-        
->>>>>>> 007f896d
+
         #Create data by uploading to device
         ghost_cells_x = 0
         ghost_cells_y = 0
