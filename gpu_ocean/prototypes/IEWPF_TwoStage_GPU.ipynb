{
 "cells": [
  {
   "cell_type": "markdown",
   "metadata": {},
   "source": [
    "```\n",
    "This software is a part of GPU Ocean.\n",
    "\n",
    "Copyright (C) 2018-2019  SINTEF Digital\n",
    "\n",
    "In this notebook we test the two-stage IEWPF algorithm on a\n",
    "OceanNoiseEnsemble.\n",
    "\n",
    "This program is free software: you can redistribute it and/or modify\n",
    "it under the terms of the GNU General Public License as published by\n",
    "the Free Software Foundation, either version 3 of the License, or\n",
    "(at your option) any later version.\n",
    "\n",
    "This program is distributed in the hope that it will be useful,\n",
    "but WITHOUT ANY WARRANTY; without even the implied warranty of\n",
    "MERCHANTABILITY or FITNESS FOR A PARTICULAR PURPOSE.  See the\n",
    "GNU General Public License for more details.\n",
    "\n",
    "You should have received a copy of the GNU General Public License\n",
    "along with this program.  If not, see <http://www.gnu.org/licenses/>.\n",
    "```"
   ]
  },
  {
   "cell_type": "markdown",
   "metadata": {},
   "source": [
    "# Two Stage Implicit Equal Weights Particle Filter\n",
    "\n",
    "This notebook implements prototyping and example/demo of the two stage Implicit Equal Weights Particle Filter (IEWPF).\n"
   ]
  },
  {
   "cell_type": "markdown",
   "metadata": {},
   "source": [
    "## Set environment"
   ]
  },
  {
   "cell_type": "code",
   "execution_count": null,
   "metadata": {},
   "outputs": [],
   "source": [
    "%matplotlib inline\n",
    "%config InlineBackend.figure_format = 'retina'\n",
    "\n",
    "import numpy as np\n",
    "import matplotlib\n",
    "from matplotlib import pyplot as plt\n",
    "from matplotlib import animation, rc\n",
    "from scipy.special import lambertw\n",
    "\n",
    "import pycuda.driver as cuda\n",
    "\n",
    "import os\n",
    "import sys\n",
    "from importlib import reload\n",
    "\n",
    "sys.path.insert(0, os.path.abspath(os.path.join(os.getcwd(), '../')))\n",
    "\n",
    "#Set large figure sizes\n",
    "rc('figure', figsize=(16.0, 12.0))\n",
    "rc('animation', html='html5')\n",
    "matplotlib.rcParams['contour.negative_linestyle'] = 'solid'\n",
    "\n",
    "#Import our simulator\n",
    "from SWESimulators import CDKLM16, PlotHelper, Common, IPythonMagic, config\n",
    "\n",
    "from SWESimulators import BathymetryAndICs as BC\n",
    "from SWESimulators import OceanStateNoise\n",
    "from SWESimulators import OceanNoiseEnsemble\n",
    "from SWESimulators import BaseOceanStateEnsemble\n",
    "from SWESimulators import DataAssimilationUtils as dautils\n",
    "from SWESimulators import IEWPFOcean\n",
    "from SWESimulators import EnsemblePlot\n",
    "\n"
   ]
  },
  {
   "cell_type": "code",
   "execution_count": null,
   "metadata": {},
   "outputs": [],
   "source": [
    "%cuda_context_handler gpu_ctx\n",
    "%setup_logging --out iewpf_2stage_gpu.log --file_level $config.GPUOceanLoggerLevels.IEWPF_DEBUG.value"
   ]
  },
  {
   "cell_type": "markdown",
   "metadata": {},
   "source": [
    "# Testing two-stage IEWPF\n",
    "\n",
    "Here, we make a test of the entire two-stage IEWPF algorithm applied to a suitable test case."
   ]
  },
  {
   "cell_type": "code",
   "execution_count": null,
   "metadata": {
    "scrolled": false
   },
   "outputs": [],
   "source": [
    "# DEFINE PARAMETERS\n",
    "\n",
    "sim_args = {\n",
    "    \"gpu_ctx\": gpu_ctx,\n",
    "    \"nx\": 120, \"ny\": 120,\n",
    "    #\"nx\": 15, \"ny\": 15,\n",
    "    \"dx\": 4.0, \"dy\": 4.0,\n",
    "    \"dt\": 0.05,\n",
    "    \"g\": 9.81,\n",
    "    \"f\": 0.05,\n",
    "    \"coriolis_beta\": 0.0,\n",
    "    \"r\": 0.0,\n",
    "    \"rk_order\": 2,\n",
    "    \"small_scale_perturbation_amplitude\": None,\n",
    "    \"write_netcdf\": False, \n",
    "    \"small_scale_perturbation\": True,\n",
    "    #\"small_scale_perturbation_interpolation_factor\": 1,\n",
    "    \"small_scale_perturbation_interpolation_factor\": 3,\n",
    "    \"boundary_conditions\": Common.BoundaryConditions(2,2,2,2)\n",
    "}\n",
    "\n",
    "ghosts = np.array([2,2,2,2]) # north, east, south, west\n",
    "validDomain = np.array([2,2,2,2])\n",
    "\n",
    "\n",
    "dataShape = (sim_args[\"ny\"] + ghosts[0]+ghosts[2], \n",
    "             sim_args[\"nx\"] + ghosts[1]+ghosts[3])\n",
    "dataShapeHi = (sim_args[\"ny\"] + ghosts[0]+ghosts[2]+1, \n",
    "             sim_args[\"nx\"] + ghosts[1]+ghosts[3]+1)\n",
    "\n",
    "sim_args[\"eta0\"] = np.zeros(dataShape, dtype=np.float32, order='C');\n",
    "sim_args[\"hv0\"] = np.zeros(dataShape, dtype=np.float32, order='C');\n",
    "sim_args[\"hu0\"] = np.zeros(dataShape, dtype=np.float32, order='C');\n",
    "waterDepth = 10.0\n",
    "sim_args[\"H\"] = np.ones(dataShapeHi, dtype=np.float32, order='C')*waterDepth\n",
    "\n",
    "\n",
    "if 'sim' in globals():\n",
    "    sim.cleanUp()\n",
    "if 'ensemble' in globals():\n",
    "    ensemble.cleanUp()\n",
    "if 'iewpfOcean' in globals():\n",
    "    iewpfOcean.cleanUp()\n",
    "    \n",
    "sim_args[\"small_scale_perturbation_amplitude\"] = np.sqrt(sim_args[\"dt\"])*0.5*sim_args[\"f\"]/(sim_args[\"g\"]*waterDepth)\n",
    "sim_args[\"small_scale_perturbation_amplitude\"] *= sim_args[\"small_scale_perturbation_interpolation_factor\"]\n",
    "print (\"q0: \", sim_args[\"small_scale_perturbation_amplitude\"])\n",
    "print (\"[f, g, H, dt]\", [sim_args[\"f\"], sim_args[\"g\"], waterDepth, sim_args[\"dt\"]])\n",
    "print (\"(nx, ny): \", (sim_args[\"nx\"], sim_args[\"ny\"]))\n",
    "\n",
    "reload(CDKLM16)\n",
    "reload(BaseOceanStateEnsemble)\n",
    "reload(OceanNoiseEnsemble)\n",
    "reload(PlotHelper)\n",
    "reload(dautils)\n",
    "reload(IEWPFOcean)\n",
    "\n",
    "sim = CDKLM16.CDKLM16(**sim_args)\n",
    "sim.perturbState(q0_scale=100)\n",
    "    \n",
    "eta_init, hu_init, hv_init = sim.download(True)\n",
    "    \n",
    "ensemble_args = {\n",
    "    \"gpu_ctx\": gpu_ctx,\n",
    "    \"numParticles\": 30,\n",
    "    \"num_drifters\": 3,\n",
    "    \"sim\": sim,\n",
    "    \"observation_type\": dautils.ObservationType.DirectUnderlyingFlow,\n",
    "    \"observation_variance\": 0.02**2\n",
    "}\n",
    "\n",
    "ensemble = OceanNoiseEnsemble.OceanNoiseEnsemble(**ensemble_args)\n",
    "\n",
    "max_dt = ensemble.findLargestPossibleTimeStep()\n",
    "print (\"max_dt: \", max_dt)\n",
    "\n",
    "iewpfOcean = IEWPFOcean.IEWPFOcean(ensemble, debug=False, show_errors=True)\n",
    "\n",
    "print (\"Ready!\")\n",
    "#ensemble.plotEnsemble()"
   ]
  },
  {
   "cell_type": "code",
   "execution_count": null,
   "metadata": {
    "scrolled": true
   },
   "outputs": [],
   "source": [
    "infoPlots = []\n",
    "with Common.Timer(\"IEWPF\") as timer:\n",
    "   \n",
    "\n",
    "\n",
    "    T = 120\n",
    "    #T = 30\n",
    "    sub_t = 5*sim_args[\"dt\"]\n",
    "    observation_iterations = range(15, 100, 10)\n",
    "\n",
    "    tot_time_sim = 0.0\n",
    "    tot_time_da = 0.0\n",
    "\n",
    "    for i in range(T):\n",
    "        \n",
    "        start = cuda.Event()\n",
    "        end = cuda.Event()\n",
    "        iewpf_event = cuda.Event()\n",
    "        \n",
    "        start.record(iewpfOcean.master_stream)\n",
    "        t = ensemble.step(sub_t)\n",
    "        end.record(iewpfOcean.master_stream)\n",
    "                \n",
    "        end.synchronize()\n",
    "        gpu_elapsed = end.time_since(start)*1.0e-3\n",
    "        #print \"iteration \" + str(i) + \" took: \" + str(gpu_elapsed) \n",
    "        tot_time_sim = tot_time_sim + gpu_elapsed\n",
    "        \n",
    "        for oi in observation_iterations:\n",
    "            if i == oi:\n",
    "                print (\"Enter IEWPF for observation time \", i)\n",
    "                iewpfOcean.iewpf_2stage(ensemble, infoPlots, i)\n",
    "                \n",
    "                \n",
    "                iewpf_event.record(iewpfOcean.master_stream)\n",
    "                iewpf_event.synchronize()\n",
    "                gpu_elapsed = iewpf_event.time_since(end)*1.0e-3\n",
    "                #print \"------\\nFull IEWPF took: \" + str(gpu_elapsed) + \"\\n----------\"\n",
    "                tot_time_da = tot_time_da + gpu_elapsed\n",
    "        ensemble.getEnsembleVarAndRMSEUnderDrifter(i)\n",
    "        \n",
    "        \n",
    "print(\"IEWPF took \" + str(timer.secs))\n",
    "print(\"Total event time sim: \" + str(tot_time_sim))\n",
    "print(\"Total event time DA: \" + str(tot_time_da))\n",
    "print(\"Total event time all: \" + str(tot_time_sim + tot_time_da))\n",
    "\n",
    "print(\"Num timesteps: \" + str(T*sub_t/sim_args[\"dt\"]))\n",
    "print(\"Num DA steps:  \" + str(len(observation_iterations)))\n",
    "print(\"domain size:   \" + str((sim_args[\"nx\"], sim_args[\"ny\"])))\n",
    "print(\"num drifters:  \" + str((ensemble.driftersPerOceanModel)))"
   ]
  },
  {
   "cell_type": "code",
   "execution_count": null,
   "metadata": {
    "scrolled": false
   },
   "outputs": [],
   "source": [
    "def show_figures(figs):\n",
    "    for f in figs:\n",
    "        dummy = plt.figure()\n",
    "        new_manager = dummy.canvas.manager\n",
    "        new_manager.canvas.figure = f\n",
    "        f.set_canvas(new_manager.canvas)\n",
    "        filename= \"iewpf_two_stage_20180720_figures/\" + f._suptitle.get_text().replace(\" \", \"_\").replace(\"=\", \"_\") + \".png\"\n",
    "        print (filename)\n",
    "        #plt.savefig(filename)\n",
    "        #plt.close()\n",
    "show_figures(infoPlots)\n",
    "#fig = ensemble.plotDistanceInfo(title=\"Final ensemble\")\n",
    "#ensemble.plotEnsemble()\n",
    "#plt.savefig(\"iewpf_20180720_figures/final_ensemble.png\")\n"
   ]
  },
  {
   "cell_type": "markdown",
   "metadata": {},
   "source": [
    "# Statistical evaluation\n",
    "\n",
    "In order to check the quality of the particle filter, we investigate the following properties:\n",
    "\n",
    "Ensemble mean:\n",
    "$$\\bar{\\psi} = \\frac{1}{N_e}\\sum_{i=1}^{N_e} \\psi_i$$\n",
    "\n",
    "Standard deviation of ensemble\n",
    "$$ \\sigma = \\sqrt{\\frac{ \\sum_{i=1}^{N_e} (\\psi_i - \\bar{\\psi})^2}{N_e-1}}$$\n",
    "\n",
    "Unbaised sample variance\n",
    "$$s^2 = \\frac{1}{n-1} \\sum_{i=1}^{N_e} (\\psi_i - \\bar{\\psi})^2$$\n",
    "\n",
    "Root mean square error, compared to the truth:\n",
    "$$RMSE_{truth} = \\sqrt{(\\bar{\\psi} - \\psi_{truth})^2}$$\n",
    "\n",
    "\n",
    "Root mean square error, compared to the mean:\n",
    "$$RMSE_{mean} = \\sqrt{\\sum_{i=1}^{N_e} \\frac{(\\psi_i - \\bar{\\psi})^2}{N_e}}$$\n",
    "\n",
    "\n",
    "##### What we want:\n",
    "Compare $\\sigma$ with $RMSE_{truth}$.\n",
    "\n",
    "Average over the domain is the better meassure.\n",
    "\n",
    "Robust filter: Std.dev slightly larger than RMSE.\n",
    "\n",
    "### Question\n",
    "How does the above quantities compare to $q_0$ (the amplitude of the SOAR function)? It is the standard deviation.\n",
    "\n",
    "Recap, SOAR function given by\n",
    "$$ Q^{1/2}(a,b) = q_0 \\left[ 1 + \\frac{dist(a,b)}{L} \\right] \\exp \\left\\{ - \\frac{dist(a,b)}{L} \\right\\},$$\n",
    "and geostrophic balances\n",
    "$$\\delta hu_{j,k} = -\\frac{g H_{j,k}}{f} \\frac{\\delta \\eta_{j,k+1} - \\delta \\eta_{j, k-1}}{2 \\Delta y}$$\n",
    "and\n",
    "$$ \\delta hv_{j,k} = \\frac{g H_{j,k}}{f} \\frac{\\delta \\eta_{j+1,k} - \\delta\\eta_{j-1, k}}{2 \\Delta x}. $$"
   ]
  },
  {
   "cell_type": "code",
   "execution_count": null,
   "metadata": {},
   "outputs": [],
   "source": [
    "filename = \"None\"\n",
    "\n",
    "fig = plt.figure(figsize=(10,3))\n",
    "plt.plot(ensemble.tArray, ensemble.rmseUnderDrifter_eta, label='eta')\n",
    "plt.plot(ensemble.tArray, ensemble.rmseUnderDrifter_hu,  label='hu')\n",
    "plt.plot(ensemble.tArray, ensemble.rmseUnderDrifter_hv,  label='hv')\n",
    "plt.plot(observation_iterations, 0.0*np.ones_like(observation_iterations), 'o')\n",
    "plt.title(\"RMSE under drifter\")\n",
    "plt.legend(loc=0)\n",
    "plt.grid()\n",
    "plt.ylim([0, 1])\n",
    "#filename= \"iewpf_20180720_figures/RMSE_under_drifter.png\"\n",
    "print (filename)\n",
    "#plt.savefig(filename)\n",
    "\n",
    "fig = plt.figure(figsize=(10,3))\n",
    "plt.plot(ensemble.tArray[:100], ensemble.varianceUnderDrifter_eta[:100], label='eta')\n",
    "plt.plot(ensemble.tArray[:100], ensemble.varianceUnderDrifter_hu[:100],  label='hu')\n",
    "plt.plot(ensemble.tArray[:100], ensemble.varianceUnderDrifter_hv[:100],  label='hv')\n",
    "plt.plot(observation_iterations, 0.0*np.ones_like(observation_iterations), 'o')\n",
    "plt.title(\"Std.dev. under drifter\")\n",
    "plt.legend(loc=0)\n",
    "plt.grid()\n",
    "plt.ylim([0, 1\n",
    "         ])\n",
    "#filename= \"iewpf_20180720_figures/var_under_drifter.png\"\n",
    "print (filename)\n",
    "#plt.savefig(filename)\n",
    "\n",
    "fig = plt.figure(figsize=(10,3))\n",
    "plt.plot(ensemble.tArray, ensemble.rUnderDrifter_eta, label='eta')\n",
    "plt.plot(ensemble.tArray, ensemble.rUnderDrifter_hu,  label='hu')\n",
    "plt.plot(ensemble.tArray, 1.0/np.array(ensemble.rUnderDrifter_hv),  label='hv')\n",
    "plt.plot(observation_iterations, 0.0*np.ones_like(observation_iterations), 'o')\n",
    "plt.title(\"r = std.dev./rmse under drifter\")\n",
    "plt.legend(loc=0)\n",
    "plt.grid()\n",
    "plt.ylim([0, 5])\n",
    "#filename= \"iewpf_20180720_figures/r_under_drifter.png\"\n",
    "print (filename)\n",
    "#plt.savefig(filename)\n",
    "\n",
    "print (np.sqrt(ensemble.observation_cov[0,0]))"
   ]
  },
  {
   "cell_type": "code",
   "execution_count": null,
   "metadata": {},
   "outputs": [],
   "source": [
    "\n",
    "\n",
    "print( ensemble.getObservationVariance())\n",
    "print( np.sqrt(ensemble.getObservationVariance()))\n",
    "\n",
    "print( ensemble.small_scale_perturbation_amplitude)"
   ]
  },
  {
   "cell_type": "code",
   "execution_count": null,
   "metadata": {
    "scrolled": false
   },
   "outputs": [],
   "source": [
    "eta, hu, hv = ensemble.particles[0].download(interior_domain_only=True)\n",
    "\n",
    "fig = plt.figure(figsize=(10,4))\n",
    "\n",
    "ax1 = plt.subplot(1,3,1)\n",
    "plt.imshow(eta, origin=\"lower\", interpolation=\"None\")\n",
    "plt.colorbar()\n",
    "\n",
    "ax2 = plt.subplot(1,3,2)\n",
    "plt.imshow(eta, origin=\"lower\", interpolation=\"None\")\n",
    "plt.colorbar()\n",
    "\n",
    "ax3 = plt.subplot(1,3,3)\n",
    "plt.imshow(eta, origin=\"lower\", interpolation=\"None\")\n",
    "plt.colorbar()\n",
    "\n",
    "observed_drifter_positions = ensemble.observeTrueDrifters()\n",
    "EnsemblePlot._markDriftersInImshow(ax1, ensemble, observed_drifter_positions)\n",
    "EnsemblePlot._markDriftersInImshow(ax2, ensemble, observed_drifter_positions)\n",
    "EnsemblePlot._markDriftersInImshow(ax3, ensemble, observed_drifter_positions)\n"
   ]
  },
  {
   "cell_type": "markdown",
   "metadata": {
    "collapsed": true
   },
   "source": [
    "# Stepping through one iteration with one ocean state"
   ]
  },
  {
   "cell_type": "code",
   "execution_count": null,
   "metadata": {},
   "outputs": [],
   "source": [
    "# Utility plotter function\n",
    "def imshow3(eta, hu, hv, interpolation=\"None\", title=None, interior=False):\n",
    "    fig, axs = plt.subplots(1,3, figsize=(12,4))\n",
    "    \n",
    "    if interior:\n",
    "        eta_im = axs[0].imshow(eta[2:-2,2:-2], interpolation=interpolation, origin='lower')\n",
    "    else:\n",
    "        eta_im = axs[0].imshow(eta, interpolation=interpolation, origin='lower')\n",
    "    axs[0].set_title(\"eta\")\n",
    "    plt.colorbar(eta_im, ax=axs[0])\n",
    "    \n",
    "    if interior:\n",
    "        hu_im = axs[1].imshow(hu[2:-2,2:-2], interpolation=interpolation, origin='lower')\n",
    "    else:\n",
    "        hu_im = axs[1].imshow(hu, interpolation=interpolation, origin='lower')\n",
    "    axs[1].set_title(\"hu\")\n",
    "    plt.colorbar(hu_im, ax=axs[1])\n",
    "\n",
    "    if interior:\n",
    "        hv_im = axs[2].imshow(hv[2:-2,2:-2], interpolation=interpolation, origin='lower')\n",
    "    else:\n",
    "        hv_im = axs[2].imshow(hv, interpolation=interpolation, origin='lower')\n",
    "    axs[2].set_title(\"hv\")\n",
    "    plt.colorbar(hv_im, ax=axs[2])\n",
    "\n",
    "    if title is not None:\n",
    "        plt.suptitle(title)\n",
    "    plt.tight_layout()"
   ]
  },
  {
   "cell_type": "code",
   "execution_count": null,
   "metadata": {},
   "outputs": [],
   "source": [
    "if 'sim' in globals():\n",
    "    sim.cleanUp()\n",
    "if 'ensemble' in globals():\n",
    "    ensemble.cleanUp()\n",
    "if 'iewpfOcean' in globals():\n",
    "    iewpfOcean.cleanUp()\n",
    "\n",
    "\n",
    "reload(OceanStateNoise)\n",
    "reload(CDKLM16)\n",
    "reload(BaseOceanStateEnsemble)\n",
    "reload(OceanNoiseEnsemble)\n",
    "reload(PlotHelper)\n",
    "reload(dautils)\n",
    "reload(IEWPFOcean)\n",
    "\n",
    "\n",
    "# Create a new ensemble with an initial perturbation\n",
    "sim = CDKLM16.CDKLM16(**sim_args)\n",
    "sim.perturbState(q0_scale=100)\n",
    "\n",
    "ensemble_args[\"numParticles\"] = 5\n",
    "ensemble_args[\"num_drifters\"] = 3\n",
    "ensemble_args[\"sim\"] = sim\n",
    "ensemble = OceanNoiseEnsemble.OceanNoiseEnsemble(**ensemble_args)\n",
    "\n",
    "iewpfOcean = IEWPFOcean.IEWPFOcean(ensemble, debug=False, show_errors=True)\n",
    "\n",
    "# Ensuring that the particles behave a bit different from each others\n",
    "ensemble.step(100*ensemble.dt)\n",
    "\n",
    "# Set the state of particle 0 to zero \n",
    "zeros = np.zeros((ensemble.ny+4, ensemble.nx+4), dtype=np.float32)\n",
    "ensemble.particles[0].gpu_data.h0.upload(ensemble.particles[0].gpu_stream, zeros)\n",
    "ensemble.particles[0].gpu_data.hu0.upload(ensemble.particles[0].gpu_stream, zeros)\n",
    "ensemble.particles[0].gpu_data.hv0.upload(ensemble.particles[0].gpu_stream, zeros)\n",
    "\n",
    "\n",
    "# Plot\n",
    "#ensemble.plotEnsemble(num_particles=2)\n",
    "print(\"ready\")"
   ]
  },
  {
   "cell_type": "markdown",
   "metadata": {},
   "source": [
    "The initial steps of IEWPF before looping through particles"
   ]
  },
  {
   "cell_type": "code",
   "execution_count": null,
   "metadata": {},
   "outputs": [],
   "source": [
    "# Observe true drifter positions and get innovations\n",
    "observed_drifter_positions = ensemble.observeTrueDrifters()\n",
    "print(\"observed drifter positions: \", observed_drifter_positions)\n",
    "\n",
    "# Innovations\n",
    "innovations = ensemble.getInnovations()\n",
    "print(\"Innovations: \", innovations)\n",
    "\n",
    "# Get the weights before resampling - all equal, so we only make a scalar (instead of a vector)\n",
    "w_rest = -np.log(1.0/ensemble.getNumParticles())*np.ones(ensemble.getNumParticles())\n",
    "print(\"w_rest: \", w_rest)\n",
    "\n",
    "phi_array     = np.zeros(ensemble.getNumParticles())\n",
    "zeta_array = np.zeros(ensemble.getNumParticles())\n",
    "gamma_array   = np.zeros(ensemble.getNumParticles())"
   ]
  },
  {
   "cell_type": "markdown",
   "metadata": {},
   "source": [
    "Now we start working with the individual particles. First, we add **the Kalman gain**"
   ]
  },
  {
   "cell_type": "code",
   "execution_count": null,
   "metadata": {
    "scrolled": false
   },
   "outputs": [],
   "source": [
    "# Loop step 1: Pull particles towards observation by adding a Kalman gain term\n",
    "#     Also, we find phi within this function\n",
    "phi_array[0] = iewpfOcean.addKalmanGain(ensemble.particles[0], observed_drifter_positions, innovations[0])\n",
    "print(\"phi: \", phi_array)\n",
    "\n",
    "# Plot the resulting Kalman gain\n",
    "K_eta, K_hu, K_hv = ensemble.particles[0].download(interior_domain_only=True)\n",
    "\n",
    "half_the_kalman_gain = ensemble.particles[0].small_scale_model_error.getRandomNumbers()\n",
    "\n",
    "for field, title in zip([K_eta, K_hu, K_hv, half_the_kalman_gain], \n",
    "                        [\"K_eta\", \"K_hu\", \"K_hv\", \"half_the_kalman_gain\"]):\n",
    "    fig = plt.figure(figsize=(4,4))\n",
    "    ax = plt.subplot(1, 1, 1)\n",
    "    plt.imshow(field, interpolation='None', origin='lower')\n",
    "    plt.title(title)\n",
    "    if field.shape[0] < sim_args[\"ny\"]:\n",
    "        EnsemblePlot._markDriftersInImshow(ax, ensemble, observed_drifter_positions/sim_args[\"small_scale_perturbation_interpolation_factor\"])\n",
    "    else:\n",
    "        EnsemblePlot._markDriftersInImshow(ax, ensemble, observed_drifter_positions)\n",
    "    plt.colorbar()\n",
    "    \n"
   ]
  },
  {
   "cell_type": "markdown",
   "metadata": {},
   "source": [
    "Sample perpendicular $\\nu, \\xi \\sim N(0,I)$ "
   ]
  },
  {
   "cell_type": "code",
   "execution_count": null,
   "metadata": {},
   "outputs": [],
   "source": [
    "# Loop step 2: Sample xi \\sim N(0, P), and get gamma in the process\n",
<<<<<<< HEAD
    "gamma_array[0], zeta_array[0], std_norm_rand, std_norm_pend =\\\n",
    "    iewpfOcean.samplePerpendicular(ensemble.particles[0],\n",
    "                                   return_original_random_numbers=True)\n",
    "print(\"gamma: \", gamma_array)\n",
    "print(\"zeta: \", zeta_array)"
=======
    "gamma_array[0], nu_norm_array[0], std_norm_rand, std_norm_pend =\\\n",
    "    iewpfOcean.samplePerpendicular(ensemble.particles[0],\n",
    "                                   return_original_random_numbers=True)\n",
    "print(\"gamma: \", gamma_array)\n",
    "print(\"nu_norms: \", nu_norm_array)\n",
    "\n",
    "svd_rand = ensemble.particles[0].small_scale_model_error.getRandomNumbers()\n",
    "svd_pend = ensemble.particles[0].small_scale_model_error.getPerpendicularRandomNumbers()\n",
    "\n",
    "#imshow3(std_norm_rand, svd_rand, svd_rand-std_norm_rand,\n",
    "#       title=\"xi N(0,I), xi N(0,SVD), xi N(0,SVD) - N(0,I)\")\n",
    "#imshow3(std_norm_pend, svd_pend, svd_pend-std_norm_pend,\n",
    "#       title=\"nu N(0,I), nu N(0,SVD), nu N(0,SVD) - N(0,I)\")\n",
    "\n",
    "for field, title in zip([std_norm_rand, svd_rand, svd_rand-std_norm_rand], \n",
    "                        [\"xi N(0,I)\", \"xi N(0,SVD)\", \"xi N(0,SVD) - N(0,I)\"]):\n",
    "    fig = plt.figure(figsize=(4,4))\n",
    "    ax = plt.subplot(1, 1, 1)\n",
    "    plt.imshow(field, interpolation='None', origin='lower')\n",
    "    plt.title(title)\n",
    "    EnsemblePlot._markDriftersInImshow(ax, ensemble, observed_drifter_positions/sim_args[\"small_scale_perturbation_interpolation_factor\"])\n",
    "    plt.colorbar()\n",
    "\n",
    "for field, title in zip([std_norm_pend, svd_pend, svd_pend-std_norm_pend], \n",
    "                        [\"nu N(0,I)\", \"nu N(0,SVD)\", \"nu N(0,SVD) - N(0,I)\"]):\n",
    "    fig = plt.figure(figsize=(4,4))\n",
    "    ax = plt.subplot(1, 1, 1)\n",
    "    plt.imshow(field, interpolation='None', origin='lower')\n",
    "    plt.title(title)\n",
    "    EnsemblePlot._markDriftersInImshow(ax, ensemble, observed_drifter_positions/sim_args[\"small_scale_perturbation_interpolation_factor\"])\n",
    "    plt.colorbar()\n",
    "\n",
    "print(\"std_norm_rand dot std_norm_pend = \", np.sum(std_norm_rand*std_norm_pend))\n",
    "print(\"std_norm_pend dot std_norm_pend = \", np.sum(std_norm_pend*std_norm_pend))\n",
    "print(\"std_norm_rand dot std_norm_rand = \", np.sum(std_norm_rand*std_norm_rand))\n",
    "print(\"\")\n",
    "print(\"svd_rand dot svd_pend = \", np.sum(svd_rand*svd_pend))\n",
    "print(\"svd_pend dot svd_pend = \", np.sum(svd_pend*svd_pend))\n",
    "print(\"svd_rand dot svd_rand = \", np.sum(svd_rand*svd_rand))\n"
>>>>>>> 37e964f5
   ]
  },
  {
   "cell_type": "markdown",
   "metadata": {},
   "source": [
    "**Catch up** with the rest of the particles with the Kalman gain and perpendicular random fields"
   ]
  },
  {
   "cell_type": "code",
   "execution_count": null,
   "metadata": {},
   "outputs": [],
   "source": [
    "for p in range(1, ensemble.getNumParticles()):\n",
    "    # Pull particles towards observation by adding a Kalman gain term\n",
    "    #     Also, we find phi within this function\n",
    "    phi_array[p] = iewpfOcean.addKalmanGain(ensemble.particles[p], observed_drifter_positions, innovations[p])\n",
    "\n",
    "    # Sample perpendicular xi and nu, and apply the SVD to both fields\n",
    "    # Obtain gamma = xi^T * xi and nu^T * nu at the same time\n",
<<<<<<< HEAD
    "    gamma_array[p], zeta_array[p] = iewpfOcean.samplePerpendicular(ensemble.particles[p])\n",
    " \n",
=======
    "    gamma_array[p], nu_norm_array[p] = iewpfOcean.samplePerpendicular(ensemble.particles[p])\n",
>>>>>>> 37e964f5
    "    \n",
    "c_array = phi_array + w_rest\n",
    "print(\"phi_array:     \", phi_array)  \n",
    "print(\"c_array:       \", c_array)\n",
    "print(\"gamma_array:   \", gamma_array)\n",
    "print(\"nu_norm_array: \", zeta_array)"
   ]
  },
  {
   "cell_type": "markdown",
   "metadata": {},
   "source": [
    "Obtain **beta and target weight**\n",
    "We don't use the information from the first artificial "
   ]
  },
  {
   "cell_type": "code",
   "execution_count": null,
   "metadata": {},
   "outputs": [],
   "source": [
    "use_zero_particle = False\n",
    "c_array = phi_array + w_rest\n",
    "if use_zero_particle:\n",
    "    target_weight, beta = iewpfOcean.obtainTargetWeightTwoStage(c_array, \n",
<<<<<<< HEAD
    "                                                                zeta_array)\n",
    "else:\n",
    "    target_weight, beta = iewpfOcean.obtainTargetWeightTwoStage(c_array[1:],\n",
    "                                                                zeta_array[1:])\n",
=======
    "                                                                nu_norm_array)\n",
    "else:\n",
    "    target_weight, beta = iewpfOcean.obtainTargetWeightTwoStage(c_array[1:],\n",
    "                                                                nu_norm_array[1:])\n",
>>>>>>> 37e964f5
    "print(\"target_weight: \", target_weight)\n",
    "print(\"beta: \", beta)"
   ]
  },
  {
   "cell_type": "markdown",
   "metadata": {},
   "source": [
    "**Solve implicit equation**"
   ]
  },
  {
   "cell_type": "code",
   "execution_count": null,
   "metadata": {},
   "outputs": [],
   "source": [
    "# Loop step 3: Solve implicit equation\n",
<<<<<<< HEAD
    "c_star = target_weight - c_array[0] - (beta - 1)*nu_norm_array[0]\n",
    "alpha = iewpfOcean.solveImplicitEquation(gamma_array[0], target_weight, \n",
    "                                         w_rest[0], c_star, \n",
    "                                         particle_id=0)\n",
    "print(\"c_star: \", c_star)\n",
    "print(\"alpha:  \", alpha)\n",
    "\n",
=======
    "c_star = target_weight - (c_array[0]) - (beta - 1)*nu_norm_array[0]\n",
    "alpha = iewpfOcean.solveImplicitEquation(gamma_array[0], target_weight, \n",
    "                                         w_rest[0], c_star, \n",
    "                                         particle_id=0)\n",
    "print(\"alpha: \", alpha)\n",
    "if alpha < 0:\n",
    "    alpha = -alpha\n",
>>>>>>> 37e964f5
    "\n",
    "# Since the ocean field is sat to zero, we accept alpha=nan"
   ]
  },
  {
   "cell_type": "markdown",
   "metadata": {},
   "source": [
    "Sample $\\xi \\sim N(0, P)$. With this function we only apply the SVD result to the standard normal distributed field."
   ]
  },
  {
   "cell_type": "code",
   "execution_count": null,
   "metadata": {
    "scrolled": false
   },
   "outputs": [],
   "source": [
    "iewpfOcean.applySVDtoPerpendicular(ensemble.particles[0], observed_drifter_positions,\n",
    "                                   alpha, beta)\n",
    "\n",
    "# Transforming xi and nu \n",
    "axibetanu = np.sqrt(alpha)*std_norm_rand + np.sqrt(beta)*std_norm_pend\n",
    "\n",
    "\n",
    "svd_rand = ensemble.particles[0].small_scale_model_error.getRandomNumbers()\n",
    "svd_pend = ensemble.particles[0].small_scale_model_error.getPerpendicularRandomNumbers()\n",
    "\n",
    "#imshow3(std_norm_rand, svd_rand, svd_rand-std_norm_rand,\n",
    "#       title=\"xi N(0,I), xi N(0,SVD), xi N(0,SVD) - N(0,I)\")\n",
    "#imshow3(std_norm_pend, svd_pend, svd_pend-std_norm_pend,\n",
    "#       title=\"nu N(0,I), nu N(0,SVD), nu N(0,SVD) - N(0,I)\")\n",
    "\n",
    "for field, title in zip([axibetanu, svd_rand, svd_rand-axibetanu], \n",
    "                        [r'$\\sqrt{\\alpha}\\xi + \\sqrt{\\beta}\\nu$', \"SVD result\", r'SVD result - $\\sqrt{\\alpha}\\xi + \\sqrt{\\beta}\\nu$)']):\n",
    "    fig = plt.figure(figsize=(4,4))\n",
    "    ax = plt.subplot(1, 1, 1)\n",
    "    plt.imshow(field, interpolation='None', origin='lower')\n",
    "    plt.title(title)\n",
    "    ensemble._markDriftersInImshow(ax, observed_drifter_positions/sim_args[\"small_scale_perturbation_interpolation_factor\"])\n",
    "    plt.colorbar()\n",
    "\n",
    "for field, title in zip([std_norm_pend, svd_pend, svd_pend-std_norm_pend], \n",
    "                        [\"nu N(0,I)\", \"nu N(0,SVD)\", \"nu N(0,SVD) - N(0,I)\"]):\n",
    "    fig = plt.figure(figsize=(4,4))\n",
    "    ax = plt.subplot(1, 1, 1)\n",
    "    plt.imshow(field, interpolation='None', origin='lower')\n",
    "    plt.title(title)\n",
    "    ensemble._markDriftersInImshow(ax, observed_drifter_positions/sim_args[\"small_scale_perturbation_interpolation_factor\"])\n",
    "    plt.colorbar()\n",
    "\n",
    "print(\"std_norm_rand dot std_norm_pend = \", np.sum(std_norm_rand*std_norm_pend))\n",
    "print(\"std_norm_pend dot std_norm_pend = \", np.sum(std_norm_pend*std_norm_pend))\n",
    "print(\"std_norm_rand dot std_norm_rand = \", np.sum(std_norm_rand*std_norm_rand))\n",
    "print(\"\")\n",
    "print(\"svd_rand dot svd_pend = \", np.sum(svd_rand*svd_pend))\n",
    "print(\"svd_pend dot svd_pend = \", np.sum(svd_pend*svd_pend))\n",
    "print(\"svd_rand dot svd_rand = \", np.sum(svd_rand*svd_rand))\n"
   ]
  },
  {
   "cell_type": "code",
   "execution_count": null,
   "metadata": {},
   "outputs": [],
   "source": [
    "## Apply SCV to perpendicular\n",
    "iewpfOcean.applySVDtoPerpendicular(ensemble.particles[0], observed_drifter_positions,\n",
    "                                 alpha, beta)\n"
   ]
  },
  {
   "cell_type": "code",
   "execution_count": null,
   "metadata": {
    "scrolled": false
   },
   "outputs": [],
   "source": [
    "# Add scaled sample from P to the state vector\n",
    "ensemble.particles[0].small_scale_model_error.perturbSim(ensemble.particles[0],\\\n",
    "                                                         update_random_field=False, \\\n",
    "                                                         perturbation_scale=alpha,\n",
    "                                                         perpendicular_scale=beta)  \n",
    "# Plot the resulting Kalman gain\n",
    "res_eta, res_hu, res_hv = ensemble.particles[0].download(interior_domain_only=True)\n",
    "imshow3(res_eta, res_hu, res_hv, title=\"Results two-stage IEWPF\")"
   ]
  },
  {
   "cell_type": "code",
   "execution_count": null,
   "metadata": {
    "scrolled": false
   },
   "outputs": [],
   "source": [
    "# Investigate how the xi sim N(0, P) was added to the solution\n",
    "\n",
    "# From P^{1/2}* (a*xi + b*nu) ~ N(0, P):\n",
    "eta_xi_P, hu_xi_P, hv_xi_P = np.zeros(dataShape), np.zeros(dataShape), np.zeros(dataShape)\n",
    "ensemble.particles[0].small_scale_model_error.random_numbers_host = svd_rand\n",
    "ensemble.particles[0].small_scale_model_error.perturbOceanStateCPU(eta_xi_P, hu_xi_P, hv_xi_P,\n",
    "                                                                   sim_args[\"H\"], sim_args[\"f\"], \n",
    "                                                                   ghost_cells_x=2, ghost_cells_y=2,\n",
    "                                                                   use_existing_CPU_random_numbers=True)\n",
    "# From axibetanu N(0, Q):\n",
    "eta_axibetanu_Q, hu_axibetanu_Q, hv_axibetanu_Q = np.zeros(dataShape), np.zeros(dataShape), np.zeros(dataShape)\n",
    "ensemble.particles[0].small_scale_model_error.random_numbers_host = axibetanu\n",
    "ensemble.particles[0].small_scale_model_error.perturbOceanStateCPU(eta_axibetanu_Q, hu_axibetanu_Q, hv_axibetanu_Q,\n",
    "                                                                   sim_args[\"H\"], sim_args[\"f\"], \n",
    "                                                                   ghost_cells_x=2, ghost_cells_y=2,\n",
    "                                                                   use_existing_CPU_random_numbers=True)\n",
    "\n",
    "# From nu N(0, P):\n",
    "#eta_nu_P, hu_nu_P, hv_nu_P = np.zeros(dataShape), np.zeros(dataShape), np.zeros(dataShape)\n",
    "#ensemble.particles[0].small_scale_model_error.random_numbers_host = svd_pend\n",
    "#ensemble.particles[0].small_scale_model_error.perturbOceanStateCPU(eta_nu_P, hu_nu_P, hv_nu_P,                                                                   sim_args[\"H\"], sim_args[\"f\"], \n",
    "#                                                                   ghost_cells_x=2, ghost_cells_y=2,\n",
    "#                                                                   use_existing_CPU_random_numbers=True)\n",
    "# From nu N(0, Q):\n",
    "#eta_nu_Q, hu_nu_Q, hv_nu_Q = np.zeros(dataShape), np.zeros(dataShape), np.zeros(dataShape)\n",
    "#ensemble.particles[0].small_scale_model_error.random_numbers_host = std_norm_pend\n",
    "#ensemble.particles[0].small_scale_model_error.perturbOceanStateCPU(eta_nu_Q, hu_nu_Q, hv_nu_Q,                                                                   sim_args[\"H\"], sim_args[\"f\"], \n",
    "#                                                                   ghost_cells_x=2, ghost_cells_y=2,\n",
    "#                                                                   use_existing_CPU_random_numbers=True)\n",
    "\n",
    "imshow3(eta_axibetanu_Q, hu_axibetanu_Q, hv_axibetanu_Q, title=\"axibetanu Q\", interior=True)\n",
    "imshow3(eta_xi_P, hu_xi_P, hv_xi_P, title=\"xi P\", interior=True)\n",
    "imshow3(eta_xi_P-eta_axibetanu_Q, hu_xi_P-hu_axibetanu_Q, hv_xi_P-hv_axibetanu_Q, \n",
    "        title=\"xi P - axibetanu Q\", interior=True)\n",
    "\n",
    "#imshow3(eta_nu_Q, hu_nu_Q, hv_nu_Q, title=\"nu Q\", interior=True)\n",
    "#imshow3(eta_nu_P, hu_nu_P, hv_nu_P, title=\"nu P\", interior=True)\n",
    "#imshow3(eta_nu_P-eta_nu_Q, hv_nu_P-hu_nu_Q, hv_nu_P-hv_nu_Q, title=\"nu P - nu Q\", interior=True)\n",
    "\n"
   ]
  },
  {
   "cell_type": "markdown",
   "metadata": {},
   "source": [
    "**Build the result from the CPU array**"
   ]
  },
  {
   "cell_type": "code",
   "execution_count": null,
   "metadata": {
    "scrolled": false
   },
   "outputs": [],
   "source": [
    "print(K_eta.shape)\n",
    "print(eta_xi_P.shape)\n",
    "print(eta_nu_P.shape)\n",
    "print(res_eta.shape)\n",
    "print(eta_xi_P.shape)\n",
    "\n",
    "use_beta = np.sqrt(beta) #np.sqrt(beta)\n",
    "use_alpha = np.sqrt(alpha) #alpha\n",
    "\n",
    "#eta_res_CPU = K_eta + use_beta*eta_nu_P[2:-2,2:-2] + use_alpha*eta_xi_P[2:-2,2:-2]\n",
    "#hu_res_CPU  = K_hu  + use_beta* hu_nu_P[2:-2,2:-2] + use_alpha* hu_xi_P[2:-2,2:-2]\n",
    "#hv_res_CPU  = K_hv  + use_beta* hv_nu_P[2:-2,2:-2] + use_alpha* hv_xi_P[2:-2,2:-2]\n",
    "#eta_res_CPU = use_beta*eta_nu_P[2:-2,2:-2] + use_alpha*eta_xi_P[2:-2,2:-2]\n",
    "#hu_res_CPU  = use_beta* hu_nu_P[2:-2,2:-2] + use_alpha* hu_xi_P[2:-2,2:-2]\n",
    "#hv_res_CPU  = use_beta* hv_nu_P[2:-2,2:-2] + use_alpha* hv_xi_P[2:-2,2:-2]\n",
    "eta_res_CPU = eta_xi_P[2:-2,2:-2]\n",
    "hu_res_CPU  = hu_xi_P[2:-2,2:-2]\n",
    "hv_res_CPU  = hv_xi_P[2:-2,2:-2]\n",
    "\n",
    "\n",
    "res_eta_sub_K = res_eta - K_eta\n",
    "res_hu_sub_K  = res_hu  - K_hu\n",
    "res_hv_sub_K  = res_hv  - K_hv\n",
    "\n",
    "imshow3(eta_res_CPU, hu_res_CPU, hv_res_CPU, title=\"results CPU\")\n",
    "#imshow3(res_eta, res_hu, res_hv, title=\"results GPU\")\n",
    "imshow3(res_eta_sub_K, res_hu_sub_K, res_hv_sub_K, title=\"results GPU\")\n",
    "imshow3(eta_res_CPU-res_eta_sub_K, hu_res_CPU-res_hu_sub_K, hv_res_CPU-res_hv_sub_K, title=\"results CPU - GPU\")\n"
   ]
  },
  {
   "cell_type": "code",
   "execution_count": null,
   "metadata": {},
   "outputs": [],
   "source": [
    "sim.logger.getEffectiveLevel()\n"
   ]
  }
 ],
 "metadata": {
  "git": {
   "suppress_outputs": true
  },
  "kernelspec": {
   "display_name": "Python [conda env:gpuocean]",
   "language": "python",
   "name": "conda-env-gpuocean-py"
  },
  "language_info": {
   "codemirror_mode": {
    "name": "ipython",
    "version": 3
   },
   "file_extension": ".py",
   "mimetype": "text/x-python",
   "name": "python",
   "nbconvert_exporter": "python",
   "pygments_lexer": "ipython3",
   "version": "3.6.6"
  }
 },
 "nbformat": 4,
 "nbformat_minor": 1
}<|MERGE_RESOLUTION|>--- conflicted
+++ resolved
@@ -536,7 +536,7 @@
     "print(\"w_rest: \", w_rest)\n",
     "\n",
     "phi_array     = np.zeros(ensemble.getNumParticles())\n",
-    "zeta_array = np.zeros(ensemble.getNumParticles())\n",
+    "nu_norm_array = np.zeros(ensemble.getNumParticles())\n",
     "gamma_array   = np.zeros(ensemble.getNumParticles())"
    ]
   },
@@ -583,23 +583,18 @@
    "cell_type": "markdown",
    "metadata": {},
    "source": [
-    "Sample perpendicular $\\nu, \\xi \\sim N(0,I)$ "
-   ]
-  },
-  {
-   "cell_type": "code",
-   "execution_count": null,
-   "metadata": {},
+    "Sample $\\xi \\sim N(0, P)$. With this function we only apply the SVD result to the standard normal distributed field."
+   ]
+  },
+  {
+   "cell_type": "code",
+   "execution_count": null,
+   "metadata": {
+    "scrolled": false
+   },
    "outputs": [],
    "source": [
     "# Loop step 2: Sample xi \\sim N(0, P), and get gamma in the process\n",
-<<<<<<< HEAD
-    "gamma_array[0], zeta_array[0], std_norm_rand, std_norm_pend =\\\n",
-    "    iewpfOcean.samplePerpendicular(ensemble.particles[0],\n",
-    "                                   return_original_random_numbers=True)\n",
-    "print(\"gamma: \", gamma_array)\n",
-    "print(\"zeta: \", zeta_array)"
-=======
     "gamma_array[0], nu_norm_array[0], std_norm_rand, std_norm_pend =\\\n",
     "    iewpfOcean.samplePerpendicular(ensemble.particles[0],\n",
     "                                   return_original_random_numbers=True)\n",
@@ -639,14 +634,13 @@
     "print(\"svd_rand dot svd_pend = \", np.sum(svd_rand*svd_pend))\n",
     "print(\"svd_pend dot svd_pend = \", np.sum(svd_pend*svd_pend))\n",
     "print(\"svd_rand dot svd_rand = \", np.sum(svd_rand*svd_rand))\n"
->>>>>>> 37e964f5
-   ]
-  },
-  {
-   "cell_type": "markdown",
-   "metadata": {},
-   "source": [
-    "**Catch up** with the rest of the particles with the Kalman gain and perpendicular random fields"
+   ]
+  },
+  {
+   "cell_type": "markdown",
+   "metadata": {},
+   "source": [
+    "**Catch up** with the rest of the particles "
    ]
   },
   {
@@ -662,18 +656,11 @@
     "\n",
     "    # Sample perpendicular xi and nu, and apply the SVD to both fields\n",
     "    # Obtain gamma = xi^T * xi and nu^T * nu at the same time\n",
-<<<<<<< HEAD
-    "    gamma_array[p], zeta_array[p] = iewpfOcean.samplePerpendicular(ensemble.particles[p])\n",
-    " \n",
-=======
     "    gamma_array[p], nu_norm_array[p] = iewpfOcean.samplePerpendicular(ensemble.particles[p])\n",
->>>>>>> 37e964f5
     "    \n",
-    "c_array = phi_array + w_rest\n",
     "print(\"phi_array:     \", phi_array)  \n",
-    "print(\"c_array:       \", c_array)\n",
     "print(\"gamma_array:   \", gamma_array)\n",
-    "print(\"nu_norm_array: \", zeta_array)"
+    "print(\"nu_norm_array: \", nu_norm_array)"
    ]
   },
   {
@@ -694,17 +681,10 @@
     "c_array = phi_array + w_rest\n",
     "if use_zero_particle:\n",
     "    target_weight, beta = iewpfOcean.obtainTargetWeightTwoStage(c_array, \n",
-<<<<<<< HEAD
-    "                                                                zeta_array)\n",
-    "else:\n",
-    "    target_weight, beta = iewpfOcean.obtainTargetWeightTwoStage(c_array[1:],\n",
-    "                                                                zeta_array[1:])\n",
-=======
     "                                                                nu_norm_array)\n",
     "else:\n",
     "    target_weight, beta = iewpfOcean.obtainTargetWeightTwoStage(c_array[1:],\n",
     "                                                                nu_norm_array[1:])\n",
->>>>>>> 37e964f5
     "print(\"target_weight: \", target_weight)\n",
     "print(\"beta: \", beta)"
    ]
@@ -723,15 +703,6 @@
    "outputs": [],
    "source": [
     "# Loop step 3: Solve implicit equation\n",
-<<<<<<< HEAD
-    "c_star = target_weight - c_array[0] - (beta - 1)*nu_norm_array[0]\n",
-    "alpha = iewpfOcean.solveImplicitEquation(gamma_array[0], target_weight, \n",
-    "                                         w_rest[0], c_star, \n",
-    "                                         particle_id=0)\n",
-    "print(\"c_star: \", c_star)\n",
-    "print(\"alpha:  \", alpha)\n",
-    "\n",
-=======
     "c_star = target_weight - (c_array[0]) - (beta - 1)*nu_norm_array[0]\n",
     "alpha = iewpfOcean.solveImplicitEquation(gamma_array[0], target_weight, \n",
     "                                         w_rest[0], c_star, \n",
@@ -739,66 +710,8 @@
     "print(\"alpha: \", alpha)\n",
     "if alpha < 0:\n",
     "    alpha = -alpha\n",
->>>>>>> 37e964f5
     "\n",
     "# Since the ocean field is sat to zero, we accept alpha=nan"
-   ]
-  },
-  {
-   "cell_type": "markdown",
-   "metadata": {},
-   "source": [
-    "Sample $\\xi \\sim N(0, P)$. With this function we only apply the SVD result to the standard normal distributed field."
-   ]
-  },
-  {
-   "cell_type": "code",
-   "execution_count": null,
-   "metadata": {
-    "scrolled": false
-   },
-   "outputs": [],
-   "source": [
-    "iewpfOcean.applySVDtoPerpendicular(ensemble.particles[0], observed_drifter_positions,\n",
-    "                                   alpha, beta)\n",
-    "\n",
-    "# Transforming xi and nu \n",
-    "axibetanu = np.sqrt(alpha)*std_norm_rand + np.sqrt(beta)*std_norm_pend\n",
-    "\n",
-    "\n",
-    "svd_rand = ensemble.particles[0].small_scale_model_error.getRandomNumbers()\n",
-    "svd_pend = ensemble.particles[0].small_scale_model_error.getPerpendicularRandomNumbers()\n",
-    "\n",
-    "#imshow3(std_norm_rand, svd_rand, svd_rand-std_norm_rand,\n",
-    "#       title=\"xi N(0,I), xi N(0,SVD), xi N(0,SVD) - N(0,I)\")\n",
-    "#imshow3(std_norm_pend, svd_pend, svd_pend-std_norm_pend,\n",
-    "#       title=\"nu N(0,I), nu N(0,SVD), nu N(0,SVD) - N(0,I)\")\n",
-    "\n",
-    "for field, title in zip([axibetanu, svd_rand, svd_rand-axibetanu], \n",
-    "                        [r'$\\sqrt{\\alpha}\\xi + \\sqrt{\\beta}\\nu$', \"SVD result\", r'SVD result - $\\sqrt{\\alpha}\\xi + \\sqrt{\\beta}\\nu$)']):\n",
-    "    fig = plt.figure(figsize=(4,4))\n",
-    "    ax = plt.subplot(1, 1, 1)\n",
-    "    plt.imshow(field, interpolation='None', origin='lower')\n",
-    "    plt.title(title)\n",
-    "    ensemble._markDriftersInImshow(ax, observed_drifter_positions/sim_args[\"small_scale_perturbation_interpolation_factor\"])\n",
-    "    plt.colorbar()\n",
-    "\n",
-    "for field, title in zip([std_norm_pend, svd_pend, svd_pend-std_norm_pend], \n",
-    "                        [\"nu N(0,I)\", \"nu N(0,SVD)\", \"nu N(0,SVD) - N(0,I)\"]):\n",
-    "    fig = plt.figure(figsize=(4,4))\n",
-    "    ax = plt.subplot(1, 1, 1)\n",
-    "    plt.imshow(field, interpolation='None', origin='lower')\n",
-    "    plt.title(title)\n",
-    "    ensemble._markDriftersInImshow(ax, observed_drifter_positions/sim_args[\"small_scale_perturbation_interpolation_factor\"])\n",
-    "    plt.colorbar()\n",
-    "\n",
-    "print(\"std_norm_rand dot std_norm_pend = \", np.sum(std_norm_rand*std_norm_pend))\n",
-    "print(\"std_norm_pend dot std_norm_pend = \", np.sum(std_norm_pend*std_norm_pend))\n",
-    "print(\"std_norm_rand dot std_norm_rand = \", np.sum(std_norm_rand*std_norm_rand))\n",
-    "print(\"\")\n",
-    "print(\"svd_rand dot svd_pend = \", np.sum(svd_rand*svd_pend))\n",
-    "print(\"svd_pend dot svd_pend = \", np.sum(svd_pend*svd_pend))\n",
-    "print(\"svd_rand dot svd_rand = \", np.sum(svd_rand*svd_rand))\n"
    ]
   },
   {
@@ -834,48 +747,47 @@
    "cell_type": "code",
    "execution_count": null,
    "metadata": {
-    "scrolled": false
+    "scrolled": true
    },
    "outputs": [],
    "source": [
     "# Investigate how the xi sim N(0, P) was added to the solution\n",
     "\n",
-    "# From P^{1/2}* (a*xi + b*nu) ~ N(0, P):\n",
+    "# From xi N(0, P):\n",
     "eta_xi_P, hu_xi_P, hv_xi_P = np.zeros(dataShape), np.zeros(dataShape), np.zeros(dataShape)\n",
     "ensemble.particles[0].small_scale_model_error.random_numbers_host = svd_rand\n",
     "ensemble.particles[0].small_scale_model_error.perturbOceanStateCPU(eta_xi_P, hu_xi_P, hv_xi_P,\n",
     "                                                                   sim_args[\"H\"], sim_args[\"f\"], \n",
     "                                                                   ghost_cells_x=2, ghost_cells_y=2,\n",
     "                                                                   use_existing_CPU_random_numbers=True)\n",
-    "# From axibetanu N(0, Q):\n",
-    "eta_axibetanu_Q, hu_axibetanu_Q, hv_axibetanu_Q = np.zeros(dataShape), np.zeros(dataShape), np.zeros(dataShape)\n",
-    "ensemble.particles[0].small_scale_model_error.random_numbers_host = axibetanu\n",
-    "ensemble.particles[0].small_scale_model_error.perturbOceanStateCPU(eta_axibetanu_Q, hu_axibetanu_Q, hv_axibetanu_Q,\n",
+    "# From xi N(0, Q):\n",
+    "eta_xi_Q, hu_xi_Q, hv_xi_Q = np.zeros(dataShape), np.zeros(dataShape), np.zeros(dataShape)\n",
+    "ensemble.particles[0].small_scale_model_error.random_numbers_host = std_norm_rand\n",
+    "ensemble.particles[0].small_scale_model_error.perturbOceanStateCPU(eta_xi_Q, hu_xi_Q, hv_xi_Q,\n",
     "                                                                   sim_args[\"H\"], sim_args[\"f\"], \n",
     "                                                                   ghost_cells_x=2, ghost_cells_y=2,\n",
     "                                                                   use_existing_CPU_random_numbers=True)\n",
     "\n",
     "# From nu N(0, P):\n",
-    "#eta_nu_P, hu_nu_P, hv_nu_P = np.zeros(dataShape), np.zeros(dataShape), np.zeros(dataShape)\n",
-    "#ensemble.particles[0].small_scale_model_error.random_numbers_host = svd_pend\n",
-    "#ensemble.particles[0].small_scale_model_error.perturbOceanStateCPU(eta_nu_P, hu_nu_P, hv_nu_P,                                                                   sim_args[\"H\"], sim_args[\"f\"], \n",
-    "#                                                                   ghost_cells_x=2, ghost_cells_y=2,\n",
-    "#                                                                   use_existing_CPU_random_numbers=True)\n",
+    "eta_nu_P, hu_nu_P, hv_nu_P = np.zeros(dataShape), np.zeros(dataShape), np.zeros(dataShape)\n",
+    "ensemble.particles[0].small_scale_model_error.random_numbers_host = svd_pend\n",
+    "ensemble.particles[0].small_scale_model_error.perturbOceanStateCPU(eta_nu_P, hu_nu_P, hv_nu_P,                                                                   sim_args[\"H\"], sim_args[\"f\"], \n",
+    "                                                                   ghost_cells_x=2, ghost_cells_y=2,\n",
+    "                                                                   use_existing_CPU_random_numbers=True)\n",
     "# From nu N(0, Q):\n",
-    "#eta_nu_Q, hu_nu_Q, hv_nu_Q = np.zeros(dataShape), np.zeros(dataShape), np.zeros(dataShape)\n",
-    "#ensemble.particles[0].small_scale_model_error.random_numbers_host = std_norm_pend\n",
-    "#ensemble.particles[0].small_scale_model_error.perturbOceanStateCPU(eta_nu_Q, hu_nu_Q, hv_nu_Q,                                                                   sim_args[\"H\"], sim_args[\"f\"], \n",
-    "#                                                                   ghost_cells_x=2, ghost_cells_y=2,\n",
-    "#                                                                   use_existing_CPU_random_numbers=True)\n",
-    "\n",
-    "imshow3(eta_axibetanu_Q, hu_axibetanu_Q, hv_axibetanu_Q, title=\"axibetanu Q\", interior=True)\n",
+    "eta_nu_Q, hu_nu_Q, hv_nu_Q = np.zeros(dataShape), np.zeros(dataShape), np.zeros(dataShape)\n",
+    "ensemble.particles[0].small_scale_model_error.random_numbers_host = std_norm_pend\n",
+    "ensemble.particles[0].small_scale_model_error.perturbOceanStateCPU(eta_nu_Q, hu_nu_Q, hv_nu_Q,                                                                   sim_args[\"H\"], sim_args[\"f\"], \n",
+    "                                                                   ghost_cells_x=2, ghost_cells_y=2,\n",
+    "                                                                   use_existing_CPU_random_numbers=True)\n",
+    "\n",
+    "imshow3(eta_xi_Q, hu_xi_Q, hv_xi_Q, title=\"xi Q\", interior=True)\n",
     "imshow3(eta_xi_P, hu_xi_P, hv_xi_P, title=\"xi P\", interior=True)\n",
-    "imshow3(eta_xi_P-eta_axibetanu_Q, hu_xi_P-hu_axibetanu_Q, hv_xi_P-hv_axibetanu_Q, \n",
-    "        title=\"xi P - axibetanu Q\", interior=True)\n",
-    "\n",
-    "#imshow3(eta_nu_Q, hu_nu_Q, hv_nu_Q, title=\"nu Q\", interior=True)\n",
-    "#imshow3(eta_nu_P, hu_nu_P, hv_nu_P, title=\"nu P\", interior=True)\n",
-    "#imshow3(eta_nu_P-eta_nu_Q, hv_nu_P-hu_nu_Q, hv_nu_P-hv_nu_Q, title=\"nu P - nu Q\", interior=True)\n",
+    "imshow3(eta_xi_P-eta_xi_Q, hu_xi_P-hu_xi_Q, hv_xi_P-hu_xi_Q, title=\"xi P - xi Q\", interior=True)\n",
+    "\n",
+    "imshow3(eta_nu_Q, hu_nu_Q, hv_nu_Q, title=\"nu Q\", interior=True)\n",
+    "imshow3(eta_nu_P, hu_nu_P, hv_nu_P, title=\"nu P\", interior=True)\n",
+    "imshow3(eta_nu_P-eta_nu_Q, hv_nu_P-hu_nu_Q, hv_nu_P-hv_nu_Q, title=\"nu P - nu Q\", interior=True)\n",
     "\n"
    ]
   },
@@ -898,7 +810,6 @@
     "print(eta_xi_P.shape)\n",
     "print(eta_nu_P.shape)\n",
     "print(res_eta.shape)\n",
-    "print(eta_xi_P.shape)\n",
     "\n",
     "use_beta = np.sqrt(beta) #np.sqrt(beta)\n",
     "use_alpha = np.sqrt(alpha) #alpha\n",
@@ -906,13 +817,9 @@
     "#eta_res_CPU = K_eta + use_beta*eta_nu_P[2:-2,2:-2] + use_alpha*eta_xi_P[2:-2,2:-2]\n",
     "#hu_res_CPU  = K_hu  + use_beta* hu_nu_P[2:-2,2:-2] + use_alpha* hu_xi_P[2:-2,2:-2]\n",
     "#hv_res_CPU  = K_hv  + use_beta* hv_nu_P[2:-2,2:-2] + use_alpha* hv_xi_P[2:-2,2:-2]\n",
-    "#eta_res_CPU = use_beta*eta_nu_P[2:-2,2:-2] + use_alpha*eta_xi_P[2:-2,2:-2]\n",
-    "#hu_res_CPU  = use_beta* hu_nu_P[2:-2,2:-2] + use_alpha* hu_xi_P[2:-2,2:-2]\n",
-    "#hv_res_CPU  = use_beta* hv_nu_P[2:-2,2:-2] + use_alpha* hv_xi_P[2:-2,2:-2]\n",
-    "eta_res_CPU = eta_xi_P[2:-2,2:-2]\n",
-    "hu_res_CPU  = hu_xi_P[2:-2,2:-2]\n",
-    "hv_res_CPU  = hv_xi_P[2:-2,2:-2]\n",
-    "\n",
+    "eta_res_CPU = use_beta*eta_nu_P[2:-2,2:-2] + use_alpha*eta_xi_P[2:-2,2:-2]\n",
+    "hu_res_CPU  = use_beta* hu_nu_P[2:-2,2:-2] + use_alpha* hu_xi_P[2:-2,2:-2]\n",
+    "hv_res_CPU  = use_beta* hv_nu_P[2:-2,2:-2] + use_alpha* hv_xi_P[2:-2,2:-2]\n",
     "\n",
     "res_eta_sub_K = res_eta - K_eta\n",
     "res_hu_sub_K  = res_hu  - K_hu\n",
