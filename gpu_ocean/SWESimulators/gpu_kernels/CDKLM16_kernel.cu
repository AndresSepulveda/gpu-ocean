--- conflicted
+++ resolved
@@ -77,11 +77,7 @@
 __device__
 float3 computeFFaceFlux(int i, int j,
                 float R[3][block_height+4][block_width+4],
-<<<<<<< HEAD
-                float Qx[3][block_height][block_width+2],
-=======
                 float Qx[3][block_height+2][block_width+2],
->>>>>>> 0b6811c8
                 float Hi[block_height+1][block_width+1],
                 const float g_, const float coriolis_f, const float dx_) {
     const int l = j + 2; //Skip ghost cells (be consistent with reconstruction offsets)
@@ -95,7 +91,6 @@
     const float um = R[1][l][k  ];
     const float vp = R[2][l][k+1];
     const float vm = R[2][l][k  ];
-<<<<<<< HEAD
 
     const float2 Rp = make_float2(up - 0.5f*Qx[0][j][i+1], vp - 0.5f*Qx[1][j][i+1]);
     const float2 Rm = make_float2(um + 0.5f*Qx[0][j][i  ], vm + 0.5f*Qx[1][j][i  ]);
@@ -110,30 +105,6 @@
     // Reconstruct h
     const float hp = eta_bar_p + H_face - (Kx_p + dx_*coriolis_f*vp)/(2.0f*g_);
     const float hm = eta_bar_m + H_face + (Kx_m + dx_*coriolis_f*vm)/(2.0f*g_);
-
-    // Our flux variables Q=(h, u, v)
-    const float3 Qp = make_float3(hp, Rp.x, Rp.y);
-    const float3 Qm = make_float3(hm, Rm.x, Rm.y);
-
-    // Computed flux
-    return CDKLM16_flux(Qm, Qp, g_);
-}
-=======
-
-    const float2 Rp = make_float2(up - 0.5f*Qx[0][j][i+1], vp - 0.5f*Qx[1][j][i+1]);
-    const float2 Rm = make_float2(um + 0.5f*Qx[0][j][i  ], vm + 0.5f*Qx[1][j][i  ]);
-
-    // H is RHx on the given face!
-    const float H_face = 0.5f*( Hi[j][i] + Hi[j+1][i] );
-
-    // Qx[2] is really dx*Kx
-    const float Kx_p = Qx[2][j][i+1];
-    const float Kx_m = Qx[2][j][i  ];
-
-    // Reconstruct h
-    const float hp = eta_bar_p + H_face - (Kx_p + dx_*coriolis_f*vp)/(2.0f*g_);
-    const float hm = eta_bar_m + H_face + (Kx_m + dx_*coriolis_f*vm)/(2.0f*g_);
->>>>>>> 0b6811c8
 
     // Our flux variables Q=(h, u, v)
     const float3 Qp = make_float3(hp, Rp.x, Rp.y);
@@ -190,73 +161,8 @@
 
 
 
-__device__
-float3 computeGFaceFlux(int i, int j,
-                float R[3][block_height+4][block_width+4],
-                float Qy[3][block_height+2][block_width],
-                float Hi[block_height+1][block_width+1],
-                const float g_, const float coriolis_fm, const float coriolis_fp, const float dy_) {
-    const int l = j + 1;
-    const int k = i + 2; //Skip ghost cells
-    // Q at interface from the right and left
-    // Variables to reconstruct h from u, v, K, L
-    const float eta_bar_p = R[0][l+1][k];
-    const float eta_bar_m = R[0][l  ][k];
-    const float up = R[1][l+1][k];
-    const float um = R[1][l  ][k];
-    const float vp = R[2][l+1][k];
-    const float vm = R[2][l  ][k];
-
-    const float2 Rp = make_float2(up - 0.5f*Qy[0][j+1][i], vp - 0.5f*Qy[1][j+1][i]);
-    const float2 Rm = make_float2(um + 0.5f*Qy[0][j  ][i], vm + 0.5f*Qy[1][j  ][i]);
-
-    // H is RHx on the given face!
-    const float H_face = 0.5f*( Hi[j][i] + Hi[j][i+1] );
-
-    // Qy[2] is really dy*Ly
-    const float Ly_p = Qy[2][j+1][i];
-    const float Ly_m = Qy[2][j  ][i];
-
-    // Reconstruct h
-    const float hp = eta_bar_p + H_face - ( Ly_p - dy_*coriolis_fp*up)/(2.0f*g_);
-    const float hm = eta_bar_m + H_face + ( Ly_m - dy_*coriolis_fm*um)/(2.0f*g_);
-
-    // Our flux variables Q=(h, v, u)
-    // Note that we swap u and v
-    const float3 Qp = make_float3(hp, Rp.y, Rp.x);
-    const float3 Qm = make_float3(hm, Rm.y, Rm.x);
-
-    // Computed flux
-    // Note that we swap back u and v
-    const float3 flux = CDKLM16_flux(Qm, Qp, g_);
-    return make_float3(flux.x, flux.z, flux.y);
-}
-
-
-
 extern "C" {
 __global__ void swe_2D(
-<<<<<<< HEAD
-        int nx_, int ny_,
-        float dx_, float dy_, float dt_,
-        float g_,
-
-        float theta_,
-
-        float f_, //< Coriolis coefficient
-        float beta_, //< Coriolis force f_ + beta_*(y-y0)
-        float y_zero_reference_cell_,  // the cell row representing y0 (y0 at southern face)
-
-        float r_, //< Bottom friction coefficient
-
-        int rk_order, // runge kutta order
-        int step_,    // runge kutta step
-
-        //Input h^n
-        float* eta0_ptr_, int eta0_pitch_,
-        float* hu0_ptr_, int hu0_pitch_,
-        float* hv0_ptr_, int hv0_pitch_,
-=======
         const int nx_, const int ny_,
         const float dx_, const float dy_, const float dt_,
         const float g_,
@@ -265,7 +171,7 @@
 
         const float f_, //< Coriolis coefficient
         const float beta_, //< Coriolis force f_ + beta_*(y-y0)
-        const float y_zero_reference_cell_,  // the cell row representing y0 (y0 at southern face)
+        const float y_zero_reference_cell_,  // the cell row representing y0 (y0=0 represent southernmost ghost cell)
 
         const float r_, //< Bottom friction coefficient
 
@@ -276,7 +182,6 @@
         float* eta0_ptr_, const int eta0_pitch_,
         float* hu0_ptr_, const int hu0_pitch_,
         float* hv0_ptr_, const int hv0_pitch_,
->>>>>>> 0b6811c8
 
         //Output h^{n+1}
         float* eta1_ptr_, const int eta1_pitch_,
@@ -284,23 +189,6 @@
         float* hv1_ptr_, const int hv1_pitch_,
 
         //Bathymery
-<<<<<<< HEAD
-        float* Hi_ptr_, int Hi_pitch_,
-        float* Hm_ptr_, int Hm_pitch_,
-
-        //Wind stress parameters
-        float wind_stress_t_,
-
-        // Boundary conditions (1: wall, 2: periodic, 3: open boundary (flow relaxation scheme))
-        int bc_north_, int bc_east_, int bc_south_, int bc_west_,
-
-        // Geostrophic Equilibrium memory buffers
-        // The buffers have the same size as input/output
-        int report_geostrophical_equilibrium,
-        float* uxpvy_ptr_, int uxpvy_pitch_,
-        float* Kx_ptr_, int Kx_pitch_,
-        float* Ly_ptr_, int Ly_pitch_) {
-=======
         float* Hi_ptr_, const int Hi_pitch_,
         float* Hm_ptr_, const int Hm_pitch_,
 
@@ -310,7 +198,6 @@
         // Boundary conditions (1: wall, 2: periodic, 3: open boundary (flow relaxation scheme))
         // Note: these are packed north, east, south, west boolean bits into an int
         const int wall_bc_) {
->>>>>>> 0b6811c8
 
 
     //Index of thread within block
@@ -331,19 +218,12 @@
     __shared__ float R[3][block_height+4][block_width+4];
 
     // Our reconstruction variables
-<<<<<<< HEAD
-    //Qx = [u_x, v_x, K_x]
-    //Qy = [u_y, v_y, L_y]
-    __shared__ float Qx[3][block_height][block_width+2];
-    __shared__ float Qy[3][block_height+2][block_width];
-=======
     //When computing flux along x-axis, we use
     //Qx = [u_x, v_x, K_x]
     //Then we reuse it as
     //Qx = [u_y, v_y, L_y]
     //to compute the y fluxes
     __shared__ float Qx[3][block_height+2][block_width+2];
->>>>>>> 0b6811c8
 
     // Bathymetry
     __shared__ float  Hi[block_height+1][block_width+1];
@@ -383,17 +263,6 @@
         float* const Hi_row = (float*) ((char*) Hi_ptr_ + Hi_pitch_*l);
         for(int i=tx; i < block_width+1; i+=blockDim.x) {
             const int k = clamp(bx+i+2, 2, nx_+2);
-<<<<<<< HEAD
-
-            Hi[j][i] = Hi_row[k];
-        }
-    }
-    __syncthreads();
-    const float Hm = 0.25f*(Hi[ty][tx]+Hi[ty+1][tx]+Hi[ty][tx+1]+Hi[ty+1][tx+1]);
-
-
-
-=======
 
             Hi[j][i] = Hi_row[k];
         }
@@ -403,13 +272,13 @@
     
     
     //Compute Coriolis terms needed for fluxes etc.
-    const float coriolis_f_lower   = f_ + beta_ * ((by+ty)-y_zero_reference_cell_ - 1.0f + 0.5f)*dy_;
-    const float coriolis_f_central = f_ + beta_ * ((by+ty)-y_zero_reference_cell_ +        0.5f)*dy_;
-    const float coriolis_f_upper   = f_ + beta_ * ((by+ty)-y_zero_reference_cell_ + 1.0f + 0.5f)*dy_;
-
-
-
->>>>>>> 0b6811c8
+    // Global id should be including the 
+    const float coriolis_f_lower   = f_ + beta_ * ((by+ty+2)-y_zero_reference_cell_ - 1.0f + 0.5f)*dy_;
+    const float coriolis_f_central = f_ + beta_ * ((by+ty+2)-y_zero_reference_cell_ +        0.5f)*dy_;
+    const float coriolis_f_upper   = f_ + beta_ * ((by+ty+2)-y_zero_reference_cell_ + 1.0f + 0.5f)*dy_;
+
+
+
     //Fix boundary conditions
     if (wall_bc_ != 0) {
         // These boundary conditions are dealt with inside shared memory
@@ -417,20 +286,6 @@
         const int i = tx + 2; //Skip local ghost cells, i.e., +2
         const int j = ty + 2;
 
-<<<<<<< HEAD
-        if (ti == 2 && bc_west_ == 1) {
-	    // Wall boundary on west
-	    R[0][j][i-1] =  R[0][j][i];
-            R[1][j][i-1] = -R[1][j][i];
-            R[2][j][i-1] =  R[2][j][i];
-
-            R[0][j][i-2] =  R[0][j][i+1];
-            R[1][j][i-2] = -R[1][j][i+1];
-            R[2][j][i-2] =  R[2][j][i+1];
-	}
-        if (ti == nx_+1 && bc_east_ == 1) {
-	    // Wall boundary on east
-=======
         // Wall boundary on north
         if (tj == ny_+1 && (wall_bc_ & 0x01)) {
             R[0][j+1][i] =  R[0][j][i];
@@ -444,7 +299,6 @@
         
         // Wall boundary on east
         if (ti == nx_+1 && (wall_bc_ & 0x02)) {
->>>>>>> 0b6811c8
             R[0][j][i+1] =  R[0][j][i];
             R[1][j][i+1] = -R[1][j][i];
             R[2][j][i+1] =  R[2][j][i];
@@ -464,17 +318,6 @@
             R[1][j-2][i] =  R[1][j+1][i];
             R[2][j-2][i] = -R[2][j+1][i];
         }
-<<<<<<< HEAD
-        if (tj == ny_+1 && bc_north_ == 1) {
-	    // Wall boundary on north
-            R[0][j+1][i] =  R[0][j][i];
-            R[1][j+1][i] =  R[1][j][i];
-            R[2][j+1][i] = -R[2][j][i];
-
-            R[0][j+2][i] =  R[0][j-1][i];
-            R[1][j+2][i] =  R[1][j-1][i];
-            R[2][j+2][i] = -R[2][j-1][i];
-=======
         
         // Wall boundary on west
         if (ti == 2 && (wall_bc_ & 0x08)) {
@@ -485,7 +328,6 @@
             R[0][j][i-2] =  R[0][j][i+1];
             R[1][j][i-2] = -R[1][j][i+1];
             R[2][j][i-2] =  R[2][j][i+1];
->>>>>>> 0b6811c8
         }
     }
 
@@ -518,20 +360,16 @@
 
 
     //Reconstruct slopes along x axis
+    // Write result into shmem Qx = [u_x, v_x, K_x]
+    // Qx is used as if its size was Qx[3][block_height][block_width + 2]
     for (int j=ty; j<block_height; j+=blockDim.y) {
         const int l = j + 2; //Skip ghost cells
         for (int i=tx; i<block_width+2; i+=blockDim.x) {
             const int k = i + 1;
 
-<<<<<<< HEAD
-            float left_eta   = R[0][l][k-1];
-            float center_eta = R[0][l][k  ];
-            float right_eta  = R[0][l][k+1];
-=======
             const float left_eta   = R[0][l][k-1];
             const float center_eta = R[0][l][k  ];
             const float right_eta  = R[0][l][k+1];
->>>>>>> 0b6811c8
 
             {
                 const float left_u   = R[1][l][k-1];
@@ -545,95 +383,54 @@
             const float right_v  = R[2][l][k+1];
             Qx[1][j][i] = minmodSlope(left_v, center_v, right_v, theta_);
 
+            // by + j + 2 = global thread id + ghost cells
+            const float coriolis_f = f_ + beta_ * ((by + j + 2)-y_zero_reference_cell_ + 0.5f)*dy_;
+            const float V_constant = dx_*coriolis_f/(2.0f*g_);
+
             // Qx[2] = Kx, which we need to find differently than ux and vx
-<<<<<<< HEAD
-            float global_thread_y = by + j + 2; // including ghost cells
-            const float coriolis_f = f_ + beta_ * (global_thread_y-y_zero_reference_cell_ + 0.5f)*dy_;
-            float V_constant = dx_*coriolis_f/(2.0f*g_);
-
-            float backward = theta_*g_*(center_eta - left_eta   - V_constant*(center_v + left_v ) );
-            float central  =   0.5f*g_*(right_eta  - left_eta   - V_constant*(right_v + 2*center_v + left_v) );
-            float forward  = theta_*g_*(right_eta  - center_eta - V_constant*(center_v + right_v) );
-=======
-            const float coriolis_f = f_ + beta_ * ((by + j)-y_zero_reference_cell_ + 0.5f)*dy_;
-            const float V_constant = dx_*coriolis_f/(2.0f*g_);
-
             const float backward = theta_*g_*(center_eta - left_eta   - V_constant*(center_v + left_v ) );
             const float central  =   0.5f*g_*(right_eta  - left_eta   - V_constant*(right_v + 2*center_v + left_v) );
             const float forward  = theta_*g_*(right_eta  - center_eta - V_constant*(center_v + right_v) );
->>>>>>> 0b6811c8
 
             // Qx[2] is really dx*Kx
             Qx[2][j][i] = minmodRaw(backward, central, forward);
 
         }
     }
-<<<<<<< HEAD
-=======
     __syncthreads();
     
     // Compute flux along x axis
     float3 flux_diff = (  computeFFaceFlux(tx+1, ty, R, Qx, Hi,g_, coriolis_f_central, dx_) 
                         - computeFFaceFlux(tx  , ty, R, Qx, Hi,g_, coriolis_f_central, dx_)) / dx_;
     __syncthreads();
->>>>>>> 0b6811c8
 
     //Reconstruct slopes along y axis
+    // Write result into shmem Qx = [u_y, v_y, L_y]
+    // Qx is now used as if its size was Qx[3][block_height+2][block_width]
+
     for (int j=ty; j<block_height+2; j+=blockDim.y) {
         const int l = j + 1;
         for (int i=tx; i<block_width; i+=blockDim.x) {
             const int k = i + 2; //Skip ghost cells
             // Qy[2] = Ly, which we need to find differently than uy and vy
-<<<<<<< HEAD
-            float lower_eta  = R[0][l-1][k];
-            float center_eta = R[0][l  ][k];
-            float upper_eta  = R[0][l+1][k];
-=======
             const float lower_eta  = R[0][l-1][k];
             const float center_eta = R[0][l  ][k];
             const float upper_eta  = R[0][l+1][k];
->>>>>>> 0b6811c8
 
             const float lower_u  = R[1][l-1][k];
             const float center_u = R[1][l  ][k];
             const float upper_u  = R[1][l+1][k];
-<<<<<<< HEAD
-            Qy[0][j][i] = minmodSlope(lower_u, center_u, upper_u, theta_);
-=======
             Qx[0][j][i] = minmodSlope(lower_u, center_u, upper_u, theta_);
->>>>>>> 0b6811c8
 
 
             {
                 const float lower_v  = R[2][l-1][k];
                 const float center_v = R[2][l  ][k];
                 const float upper_v  = R[2][l+1][k];
-<<<<<<< HEAD
-                Qy[1][j][i] = minmodSlope(lower_v, center_v, upper_v, theta_);
-            }
-
-            float global_thread_y = by + j - 1 + 2; // Global id + ghost cells
-            const float center_coriolis_f = f_ + beta_ * (global_thread_y-y_zero_reference_cell_        + 0.5f)*dy_;
-            const float lower_coriolis_f  = f_ + beta_ * (global_thread_y-y_zero_reference_cell_ - 1.0f + 0.5f)*dy_;
-            const float upper_coriolis_f  = f_ + beta_ * (global_thread_y-y_zero_reference_cell_ + 1.0f + 0.5f)*dy_;
-
-            float lower_fu  = lower_u*lower_coriolis_f;
-            float center_fu = center_u*center_coriolis_f;
-            float upper_fu  = upper_u*upper_coriolis_f;
-
-            float U_constant = dy_/(2.0f*g_);
-
-            float backward = theta_*g_*(center_eta - lower_eta  + U_constant*(center_fu + lower_fu ) );
-            float central  =   0.5f*g_*(upper_eta  - lower_eta  + U_constant*(upper_fu + 2*center_fu + lower_fu) );
-            float forward  = theta_*g_*(upper_eta  - center_eta + U_constant*(center_fu + upper_fu) );
-
-            // Qy[2] is really dy*Ly
-            Qy[2][j][i] = minmodRaw(backward, central, forward);
-=======
                 Qx[1][j][i] = minmodSlope(lower_v, center_v, upper_v, theta_);
             }
 
-            const float thread_y_diff = by + j - y_zero_reference_cell_;
+            const float thread_y_diff = by + j - 1 + 2 - y_zero_reference_cell_; // (by + j - 1) + 2 = global cell id + ghost cell
             const float center_coriolis_f = f_ + beta_ * (thread_y_diff        + 0.5f)*dy_;
             const float lower_coriolis_f  = f_ + beta_ * (thread_y_diff - 1.0f + 0.5f)*dy_;
             const float upper_coriolis_f  = f_ + beta_ * (thread_y_diff + 1.0f + 0.5f)*dy_;
@@ -650,29 +447,14 @@
 
             // Qy[2] is really dy*Ly
             Qx[2][j][i] = minmodRaw(backward, central, forward);
->>>>>>> 0b6811c8
-        }
-    }
-    __syncthreads();
-
-<<<<<<< HEAD
-    
-    //Compute Coriolis terms needed for fluxes (tj = by + ty + 2)
-    const float coriolis_f_lower   = f_ + beta_ * (tj-y_zero_reference_cell_ - 1.0f + 0.5f)*dy_;
-    const float coriolis_f_central = f_ + beta_ * (tj-y_zero_reference_cell_ +        0.5f)*dy_;
-    const float coriolis_f_upper   = f_ + beta_ * (tj-y_zero_reference_cell_ + 1.0f + 0.5f)*dy_;
-
-    //Compute fluxes along the x and y axis    
-    const float3 f_flux_diff = computeFFaceFlux(tx+1, ty, R, Qx, Hi,g_, coriolis_f_central, dx_) 
-                             - computeFFaceFlux(tx  , ty, R, Qx, Hi,g_, coriolis_f_central, dx_);
-    const float3 g_flux_diff = computeGFaceFlux(tx, ty+1, R, Qy, Hi, g_, coriolis_f_central,   coriolis_f_upper, dy_)
-                             - computeGFaceFlux(tx, ty  , R, Qy, Hi, g_,   coriolis_f_lower, coriolis_f_central, dy_);
-=======
+        }
+    }
+    __syncthreads();
+
     //Compute fluxes along the y axis    
     flux_diff = flux_diff + (  computeGFaceFlux(tx, ty+1, R, Qx, Hi, g_, coriolis_f_central,   coriolis_f_upper, dy_)
                              - computeGFaceFlux(tx, ty  , R, Qx, Hi, g_,   coriolis_f_lower, coriolis_f_central, dy_)) / dy_;
     __syncthreads();
->>>>>>> 0b6811c8
 
 
     //Sum fluxes and advance in time for all internal cells
@@ -693,15 +475,9 @@
         const float RHym = 0.5f*( Hi[ty  ][tx] + Hi[ty  ][tx+1] );
         const float st2 = g_*(R[0][j][i] + Hm)*(RHyp - RHym);
 
-<<<<<<< HEAD
-        const float L1  = - f_flux_diff.x / dx_ - g_flux_diff.x / dy_;
-        const float L2  = - f_flux_diff.y / dx_ - g_flux_diff.y / dy_ + (X + coriolis_f_central*hv + st1/dx_);
-        const float L3  = - f_flux_diff.z / dx_ - g_flux_diff.z / dy_ + (Y - coriolis_f_central*hu + st2/dy_);
-=======
         const float L1  = - flux_diff.x;
         const float L2  = - flux_diff.y + (X + coriolis_f_central*hv + st1/dx_);
         const float L3  = - flux_diff.z + (Y - coriolis_f_central*hu + st2/dy_);
->>>>>>> 0b6811c8
 
         float* const eta_row = (float*) ((char*) eta1_ptr_ + eta1_pitch_*tj);
         float* const hu_row  = (float*) ((char*) hu1_ptr_  +  hu1_pitch_*tj);
@@ -731,7 +507,6 @@
                 const float hu_b  = 0.5f*( hu_a + (hu + dt_*L2));
                 const float hv_b  = 0.5f*( hv_a + (hv + dt_*L3));
 
-<<<<<<< HEAD
 
                 //Write to main memory
                 eta_row[ti] = eta_b;
@@ -796,84 +571,6 @@
                 hv_row[ti]  =  hv_b;
             }
         }
-
-        // Write geostrophical equilibrium variables:
-        if (report_geostrophical_equilibrium) {
-
-            float* const uxpvy_row  = (float*) ((char*) uxpvy_ptr_ + uxpvy_pitch_*tj);
-            float* const Kx_row = (float*) ((char*) Kx_ptr_ + Kx_pitch_*tj);
-            float* const Ly_row = (float*) ((char*) Ly_ptr_ + Ly_pitch_*tj);
-
-            uxpvy_row[ti] = Qx[0][ty][tx+1] + Qy[1][ty+1][tx]; // u_x + v_y
-            Kx_row[ti]    = Qx[2][ty][tx+1];  // K_x
-            Ly_row[ti]    = Qy[2][ty+1][tx];  // L_y
-        }
-=======
->>>>>>> 0b6811c8
-
-                //Write to main memory
-                eta_row[ti] = eta_b;
-                hu_row[ti]  =  hu_b / (1.0f + 0.5f*C);
-                hv_row[ti]  =  hv_b / (1.0f + 0.5f*C);
-
-            }
-        }
-
-
-        else if (rk_order == 3) {
-            // Third order Runge Kutta - only valid if r_ = 0.0 (no friction)
-
-            if (step_ == 0) {
-                //First step of RK3 ODE integrator
-                // q^(1) = q^n + dt*L(q^n)
-
-                eta_row[ti] =  R[0][j][i] + dt_*L1;
-                hu_row[ti]  = (hu + dt_*L2);
-                hv_row[ti]  = (hv + dt_*L3);
-
-            } else if (step_ == 1) {
-                // Second step of RK3 ODE integrator
-                // Q^(2) = 3/4 Q^n + 1/4 ( Q^(1) + dt*L(Q^(1)) )
-                // Q^n is here in h1, but will be used in next iteration as well --> write to h0
-
-                // First read Q^n:
-                const float eta_a = eta_row[ti];
-                const float hu_a  =  hu_row[ti];
-                const float hv_a  =  hv_row[ti];
-
-                // Compute Q^(2):
-                const float eta_b = 0.75f*eta_a + 0.25f*(R[0][j][i] + dt_*L1);
-                const float hu_b  = 0.75f* hu_a + 0.25f*(hu + dt_*L2);
-                const float hv_b  = 0.75f* hv_a + 0.25f*(hv + dt_*L3);
-
-                // Write output to the input buffer:
-                float* const eta_out_row = (float*) ((char*) eta0_ptr_ + eta0_pitch_*tj);
-                float* const hu_out_row  = (float*) ((char*)  hu0_ptr_ +  hu0_pitch_*tj);
-                float* const hv_out_row  = (float*) ((char*)  hv0_ptr_ +  hv0_pitch_*tj);
-                eta_out_row[ti] = eta_b;
-                hu_out_row[ti]  =  hu_b;
-                hv_out_row[ti]  =  hv_b;
-
-            } else if (step_ == 2) {
-                // Third step of RK3 ODE integrator
-                // Q^n+1 = 1/3 Q^n + 2/3 (Q^(2) + dt*L(Q^(2))
-
-                // First read Q^n:
-                const float eta_a = eta_row[ti];
-                const float hu_a  =  hu_row[ti];
-                const float hv_a  =  hv_row[ti];
-
-                // Compute Q^n+1:
-                const float eta_b = (eta_a + 2.0f*(R[0][j][i] + dt_*L1)) / 3.0f;
-                const float hu_b  = ( hu_a + 2.0f*(hu + dt_*L2)) / 3.0f;
-                const float hv_b  = ( hv_a + 2.0f*(hv + dt_*L3)) / 3.0f;
-
-                //Write to main memory
-                eta_row[ti] = eta_b;
-                hu_row[ti]  =  hu_b;
-                hv_row[ti]  =  hv_b;
-            }
-        }
     }
 
 
